import DataHandling.LeCroy
import matplotlib.pyplot as _plt
import numpy as _np
import scipy.signal
from bisect import bisect_left as _bisect_left
from scipy.optimize import curve_fit as _curve_fit
import uncertainties as _uncertainties
from mpl_toolkits.mplot3d.axes3d import Axes3D
from matplotlib import rcParams
import matplotlib.animation as _animation
from glob import glob
import re

def LoadData(Filepath):
    """
    Parameters
    ----------
        Filepath : string
            filepath to the file containing the data used to initialise
            and create an instance of the DataObject class

    Returns
    -------
        Data : DataObject
            An instance of the DataObject class contaning the data
            that you requested to be loaded.
    """
    return DataObject(Filepath)

def MultiLoad(DirectoryPath, Channels, RunNos, RepeatNos):
    """
    This function uses ReGeX to search the direcory provided as DirectoryPath
    for files matching the specifications given in the arguments. Data
    loaded from this function will have additional properties identifying it:
    ChannelNo - The Channel Number
    RunNo - The Run Number
    RepeatNo - The Repeat Number

    Parameters
    ----------
    Channels : list
        The channel numbers you want to load in the form [Lower, Higher]
    RunNos : list
        The run nubmers you want to load in the form [Lower, Higher]
    RepeatNos : list
        The repeat numbers you want to load in the form [Lower, Higher]
    Returns
    -------
    DataList : list
        A list containing the instances of the DataObject class
        contaning the data that you requested to be loaded.
        Data loaded from this function will have additional
        properties identifying it:
        ChannelNo - The Channel Number
        RunNo - The Run Number
        RepeatNo - The Repeat Number
    """
    if RepeatNos[1] > 9:
        raise NotImplementedError ("Repeat numbers of with 2 or more digits have not been implemented")
    if Channels[1] > 9:
        raise NotImplementedError ("Channel numbers of with 2 or more digits have not been implemented")

    REGEXPattern = "CH([{0}-{1}]+)_RUN0*([0-9]+)_REPEAT000([{2}-{3}])".format(Channels[0], Channels[1], RepeatNos[0], RepeatNos[1])

    ListOfFiles = glob(DirectoryPath)
    ListOfFiles.sort()
    ListOfMatchingFiles = []

    for Filepath in ListOfFiles:
        matchObj = re.search(REGEXPattern, Filepath)
        if matchObj != None:
            ChannelNo = int(matchObj.group(1))
            RunNo = int(matchObj.group(2))
            RepeatNo = int(matchObj.group(3))
            if RunNo >= RunNos[0] and RunNo <= RunNos[1]:
                Data = LoadData(Filepath)
                Data.ChannelNo = ChannelNo
                Data.RunNo     = RunNo
                Data.RepeatNo  = RepeatNo
                ListOfMatchingFiles.append(Data)
    return ListOfMatchingFiles


class DataObject():
    """
    Creates an object containing data and all it's properties.

    Attributes
    ----------
	filepath : string
		filepath to the file containing the data used to initialise
		this particular instance of the DataObject class
	filename : string
		filename of the file containing the data used to initialise
		this particular instance of the DataObject class
	waveDescription : dictionary
		Contains various information about the data as it was collected.
	time : ndarray
		Contains the time data in seconds
	Voltage : ndarray
		Contains the voltage data in Volts
	SampleFreq : sample frequency used to sample the data (when it was
		taken by the oscilloscope)
	freqs : ndarray
		Contains the frequencies corresponding to the PSD (Pulse Spectral
		Density)
	PSD : ndarray
		Contains the values for the PSD (Pulse Spectral Density) as calculated
		at each frequency contained in freqs

	The following attributes are only assigned after getFit has been called.

	A : uncertainties.ufloat
		Fitting constant A
		A = γ**2*Γ_0*(K_b*T_0)/(π*m)
		where:
			γ = conversionFactor
			Γ_0 = Damping factor due to environment
			π = pi
	Ftrap : uncertainties.ufloat
		Trapping frequency as determined from the fitting function
	Gamma : uncertainties.ufloat
		The damping factor Gamma = Γ = Γ_0 + δΓ
		where:
			Γ_0 = Damping factor due to environment
			δΓ = extra damping due to feedback
    """
    def __init__(self, filepath):
        """
	Parameters
	----------
	filepath : string
	    The filepath to the data file to initialise this object instance.

        Initialisation - assigns values to the following attributes:
        - filepath
        - filename
        - time
        - Voltage
        - freqs
        - PSD
        """
        self.filepath = filepath
        self.filename = filepath.split("/")[-1]
        self.getTimeData()
        self.getPSD()
        return None

    def getTimeData(self):
        """
        Gets the time and voltage data and the wave description.

        Returns
        -------
        time : ndarray
			array containing the value of time (in seconds) at which the
			voltage is sampled
        Voltage : ndarray
			array containing the sampled voltages
        """
        f = open(self.filepath,'rb')
        raw = f.read()
        f.close()
        self.waveDescription, self.time, self.Voltage, _ = \
        	DataHandling.LeCroy.InterpretWaveform(raw)
        self.SampleFreq = (1/self.waveDescription["HORIZ_INTERVAL"])
        return self.time, self.Voltage

    def plotTimeData(self, ShowFig=True):
        """
        plot time data against voltage data.

        Parameters
        ----------
        ShowFig : bool, optional
            If True runs plt.show() before returning figure
            if False it just returns the figure object.
            (the default is True, it shows the figure)

        Returns
        -------
        fig : plt.figure
	    The figure object created
	ax : fig.add_subplot(111)
	    The subplot object created
        """
        fig = _plt.figure(figsize=[10, 6])
        ax = fig.add_subplot(111)
        ax.plot(self.time, self.Voltage)
        ax.set_xlabel("time (s)")
        ax.set_ylabel("Voltage (V)")
        if ShowFig == True:
            _plt.show()
        return fig, ax

    def getPSD(self, NPerSegment=100000, window="hann"):
        """
        Extracts the pulse spectral density (PSD) from the data.

	Parameters
	----------
        NPerSegment : int, optional
            Length of each segment used in scipy.welch
            default =100000

        window : str or tuple or array_like, optional
            Desired window to use. See get_window for a list of windows
            and required parameters. If window is array_like it will be
            used directly as the window and its length will be used for
            nperseg.
            default = "hann"

        Returns
        -------
        freqs : ndarray
        	Array containing the frequencies at which the PSD has been
        	calculated
        PSD : ndarray
        	Array containing the value of the PSD at the corresponding
        	frequency value in V**2/Hz
        """
        self.freqs, self.PSD = scipy.signal.welch(self.Voltage, self.SampleFreq,
                                window=window, nperseg=NPerSegment)
        return self.freqs, self.PSD

    def plotPSD(self, xlim, ShowFig=True):
        """
        plot the pulse spectral density.

        Parameters
        ----------
        xlim : array_like
            The x limits of the plotted PSD [LowerLimit, UpperLimit]
        ShowFig : bool, optional
            If True runs plt.show() before returning figure
            if False it just returns the figure object.
            (the default is True, it shows the figure)

        Returns
        -------
        fig : plt.figure
			The figure object created
		ax : fig.add_subplot(111)
			The subplot object created
        """
        self.getPSD()
        fig = _plt.figure(figsize=[10, 6])
        ax = fig.add_subplot(111)
        ax.semilogy(self.freqs, self.PSD, color="blue")
        ax.set_xlabel("Frequency Hz")
        ax.set_xlim(xlim)
        ax.grid(which="major")
        ax.set_ylabel("PSD ($v^2/Hz$)")
        if ShowFig == True:
            _plt.show()
        return  fig, ax

    def getFit(self, WidthOfPeakToFit, NMovAveToFit, TrapFreq, A_Initial, Gamma_Initial, Verbosity=1):
        """
        Function that fits peak to the PSD.

        Parameters
        ----------

        Returns
	-------
	A : uncertainties.ufloat
		Fitting constant A
		A = γ**2*Γ_0*(K_b*T_0)/(π*m)
		where:
			γ = conversionFactor
			Γ_0 = Damping factor due to environment
			π = pi
	Ftrap : uncertainties.ufloat
		The trapping frequency in the z axis (in angular frequency)
	Gamma : uncertainties.ufloat
		The damping factor Gamma = Γ = Γ_0 + δΓ
		where:
			Γ_0 = Damping factor due to environment
			δΓ = extra damping due to feedback
        """
        Params, ParamsErr, fig, ax = fitPSD(self, WidthOfPeakToFit, NMovAveToFit, Verbosity, TrapFreq, A_Initial, Gamma_Initial)
        _plt.show()
        
        print("\n")
        print("A: {} +- {}% ".format(Params[0], ParamsErr[0]/Params[0]*100))
        print("Trap Frequency: {} +- {}% ".format(Params[1], ParamsErr[1]/Params[1]*100))
        print("Big Gamma: {} +- {}% ".format(Params[2], ParamsErr[2]/Params[2]*100))

        self.A = _uncertainties.ufloat(Params[0], ParamsErr[0])
        self.Ftrap = _uncertainties.ufloat(Params[1], ParamsErr[1])
        self.Gamma = _uncertainties.ufloat(Params[2], ParamsErr[2])

        return self.A, self.Ftrap, self.Gamma

#    def extractXYZMotion(self, [zf, xf, yf], uncertaintyInFreqs, PeakWidth, subSampleFraction):
#        """
#        Extracts the x, y and z signals (in volts) from the
#
#        """
#        zf, xf, yf = DataHandling.GetxyzFreqs(self, 64000, 160000, 185000, bandwidth=5000)
#        self.zVolts, self.xVolts, self.yVolts = DataHandling.getXYZData(self, zf, xf, yf, 2, zwidth=3000, xwidth=#3000, ywidth=3000)
#        return self.zVolts, self.xVolts, self.yVolts


def calcTemp(Data_ref, Data):
    T = 300*(Data.A/Data.Gamma)/(Data_ref.A/Data_ref.Gamma)
    return T

def fit_curvefit(p0, datax, datay, function, yerr=None, **kwargs):

    pfit, pcov = \
         _curve_fit(function,datax,datay,p0=p0,\
                            sigma=yerr, epsfcn=0.0001, **kwargs)
    error = []
    for i in range(len(pfit)):
        try:
            error.append(_np.absolute(pcov[i][i])**0.5)
        except:
            error.append( 0.00 )
    pfit_curvefit = pfit
    perr_curvefit = _np.array(error)
    return pfit_curvefit, perr_curvefit

def moving_average(a, n=3) :
    ret = _np.cumsum(a, dtype=float)
    ret[n:] = ret[n:] - ret[:-n]
    return ret[n - 1:] / n

def takeClosest(myList, myNumber):
    """
    Assumes myList is sorted. Returns closest value to myNumber.

    If two numbers are equally close, return the smallest number.
    """
    pos = _bisect_left(myList, myNumber)
    if pos == 0:
        return myList[0]
    if pos == len(myList):
        return myList[-1]
    before = myList[pos - 1]
    after = myList[pos]
    if after - myNumber < myNumber - before:
       return after
    else:
       return before

def PSD_Fitting(A, Omega0, gamma, omega):
    # Amp = amplitude
    # Omega0 = trapping (Angular) frequency
    # gamma = Big Gamma - damping (due to environment and feedback (if feedback is on))
    return 10*_np.log10(A/((Omega0**2-omega**2)**2 + (omega*gamma)**2))

def fitPSD(Data, bandwidth, NMovAve, verbosity, TrapFreqGuess, AGuess=0.1e10, GammaGuess=400):
    """
    Fits theory PSD to Data. Assumes highest point of PSD is the
    trapping frequency.

    Parameters
    ----------
    Data - data object to be fitted
    bandwidth - bandwidth around trapping frequency peak to
                fit the theory PSD to
    NMovAve - amount of moving averages to take before the fitting
    verbosity - (defaults to 0) if set to 1 this function plots the
        PSD of the data, smoothed data and theory peak from fitting.

    Returns
    -------
    ParamsFit - Fitted parameters:
        [A, TrappingFrequency, Gamma]
    ParamsFitErr - Error in fitted parameters:
        [AErr, TrappingFrequencyErr, GammaErr]

    """
    AngFreqs = 2*_np.pi*Data.freqs
    Angbandwidth = 2*_np.pi*bandwidth
    AngTrapFreqGuess = 2*_np.pi*TrapFreqGuess

    ClosestToAngTrapFreqGuess = takeClosest(AngFreqs, AngTrapFreqGuess)
    index_ftrap = _np.where(AngFreqs == ClosestToAngTrapFreqGuess)
    ftrap = AngFreqs[index_ftrap]

    f_fit_lower = takeClosest(AngFreqs, ftrap-Angbandwidth/2)
    f_fit_upper = takeClosest(AngFreqs, ftrap+Angbandwidth/2)

    indx_fit_lower = int(_np.where(AngFreqs==f_fit_lower)[0])
    indx_fit_upper = int(_np.where(AngFreqs==f_fit_upper)[0])

#    print(f_fit_lower, f_fit_upper)
#    print(AngFreqs[indx_fit_lower], AngFreqs[indx_fit_upper])

    index_ftrap = _np.where(Data.PSD == max(Data.PSD[indx_fit_lower:indx_fit_upper])) # find highest point in region about guess for trap frequency - use that as guess for trap frequency and recalculate region about the trap frequency

    ftrap = AngFreqs[index_ftrap]

#    print(ftrap)

    f_fit_lower = takeClosest(AngFreqs, ftrap-Angbandwidth/2)
    f_fit_upper = takeClosest(AngFreqs, ftrap+Angbandwidth/2)

    indx_fit_lower = int(_np.where(AngFreqs==f_fit_lower)[0])
    indx_fit_upper = int(_np.where(AngFreqs==f_fit_upper)[0])

    PSD_smoothed = moving_average(Data.PSD, NMovAve)
    freqs_smoothed = moving_average(AngFreqs, NMovAve)

    logPSD_smoothed = 10*_np.log10(PSD_smoothed)

    def CalcTheoryPSD_curvefit(freqs, A, TrapFreq, BigGamma):
        Theory_PSD = PSD_Fitting(A, TrapFreq, BigGamma, freqs)
        if A < 0 or TrapFreq < 0 or BigGamma < 0:
            return 1e9
        else:
            return Theory_PSD

    datax = freqs_smoothed[indx_fit_lower:indx_fit_upper]
    datay = logPSD_smoothed[indx_fit_lower:indx_fit_upper]

    p0 = _np.array([AGuess, ftrap, GammaGuess])

    Params_Fit, Params_Fit_Err = fit_curvefit(p0,
                                      datax, datay, CalcTheoryPSD_curvefit)

    if verbosity == 1:
        #    print("Params Fitted:", Params_Fit, "Error in Params:", Params_Fit_Err)
        fig = _plt.figure()
        ax = fig.add_subplot(111)
        
        PSDTheory_fit_initial = PSD_Fitting(p0[0], p0[1],
                                    p0[2], freqs_smoothed)

        PSDTheory_fit = PSD_Fitting(Params_Fit[0], Params_Fit[1],
                                    Params_Fit[2], freqs_smoothed)

        ax.plot(AngFreqs/(2*_np.pi), 10*_np.log10(Data.PSD), color="darkblue", label="Raw PSD Data", alpha=0.5)
        ax.plot(freqs_smoothed/(2*_np.pi), logPSD_smoothed, color='blue', label="smoothed", linewidth=1.5)
        ax.plot(freqs_smoothed/(2*_np.pi), PSDTheory_fit_initial, color="purple", label="initial")
        ax.plot(freqs_smoothed/(2*_np.pi), PSDTheory_fit, color="red", label="fitted")
        ax.xlim([(ftrap-5*Angbandwidth)/(2*_np.pi), (ftrap+5*Angbandwidth)/(2*_np.pi)])
        ax.plot([(ftrap-Angbandwidth)/(2*_np.pi), (ftrap-Angbandwidth)/(2*_np.pi)],
                 [min(logPSD_smoothed), max(logPSD_smoothed)], '--',
                 color="grey")
        ax.plot([(ftrap+Angbandwidth)/(2*_np.pi), (ftrap+Angbandwidth)/(2*_np.pi)],
                 [min(logPSD_smoothed), max(logPSD_smoothed)], '--',
                 color="grey")
        ax.legend()
    return Params_Fit, Params_Fit_Err, fig, ax



def ExtractParameters(Pressure, A, AErr, Gamma0, Gamma0Err):
    """
    Calculates the radius, mass and conversion factor and thier uncertainties.
    For values to be correct data must have been taken with feedback off and
    at pressures of around 1mbar (this is because the equations assume
    harmonic motion and at lower pressures the uncooled particle experiences
    anharmonic motion (due to exploring furthur outside the middle of the trap).
    When cooled the value of Gamma (the damping) is a combination of the
    enviromental damping and feedback damping and so is not the correct value
    for use in this equation (as it requires the enviromental damping).
    Environmental damping can be predicted though as A=const*Gamma0. By
    fitting to 1mbar data one can find the value of the const and therefore
    Gamma0 = A/const

    Parameters
    ----------
    Pressure : float
    	Pressure in mbar when the data was taken
    A : float
		Fitting constant A
		A = γ**2*Γ_0*(K_b*T_0)/(π*m)
		where:
			γ = conversionFactor
			Γ_0 = Damping factor due to environment
			π = pi
    AErr : float
		Error in Fitting constant A
    Gamma0 : float
		The enviromental damping factor Gamma_0 = Γ_0
    Gamma0Err : float
    	The error in the enviromental damping factor Gamma_0 = Γ_0

    Returns:
    Params : list
    	[radius, mass, conversionFactor]
    ParamsError : list
    	[radiusError, massError, conversionFactorError]
    """
    PressureErr = 0.15
    Pressure = 100*Pressure # conversion to Pascals

    rho= 2200 # kgm^3
    dm = 0.372e-9 # m I'Hanlon, 2003
    T0 = 300 # kelvin
    kB = 1.38e-23 # m^2 kg s^-2 K-1
    eta = 18.27e-6 # Pa s, viscosity of air

    radius = (0.169*9*_np.pi*eta*dm**2)/(_np.sqrt(2)*rho*kB*T0)*(Pressure)/(Gamma0)
    err_radius = radius*_np.sqrt(((PressureErr*Pressure)/Pressure)**2+(Gamma0Err/Gamma0)**2);
    mass = rho*((4*_np.pi*radius**3)/3);
    err_mass = mass*2*err_radius/radius;
    conversionFactor = _np.sqrt(A*_np.pi*mass/(kB*T0*Gamma0));
    err_conversionFactor = conversionFactor*_np.sqrt((AErr/A)**2+(err_mass/mass)**2 + (Gamma0Err/Gamma0)**2);

    return [radius, mass, conversionFactor], [err_radius, err_mass, err_conversionFactor]

def GetxyzFreqs(Data, zfreq, xfreq, yfreq, bandwidth=5000):
    """
    Determines the exact z, x and y peak frequencies from approximate
    frequencies by finding the highest peak in the PSD "close to" the
    approximate peak frequency. By "close to" I mean within the range:
    approxFreq - bandwidth/2 to approxFreq + bandwidth/2

    Parameters
    ----------
    Data : DataObject
        DataObject containing the data for which you want to determine the
        z, x and y frequencies.
    zfreq : float
        An approximate frequency for the z peak
    xfreq : float
        An approximate frequency for the z peak
    yfreq : float
        An approximate frequency for the z peak
    bandwidth : float
        The bandwidth around the approximate peak to look for the actual peak.

	Returns:
	trapfreqs : list
		List containing the trap frequencies in the following order (z, x, y)

    """
    trapfreqs = []
    for freq in [zfreq, xfreq, yfreq]:
        z_f_fit_lower = takeClosest(Data.freqs, freq-bandwidth/2)
        z_f_fit_upper = takeClosest(Data.freqs, freq+bandwidth/2)
        z_indx_fit_lower = int(_np.where(Data.freqs==z_f_fit_lower)[0])
        z_indx_fit_upper = int(_np.where(Data.freqs==z_f_fit_upper)[0])

        z_index_ftrap = _np.where(Data.PSD == max(Data.PSD[z_indx_fit_lower:z_indx_fit_upper]))
        # find highest point in region about guess for trap frequency
        # use that as guess for trap frequency and recalculate region
        # about the trap frequency
        z_ftrap = Data.freqs[z_index_ftrap]
        trapfreqs.append(z_ftrap)
    return trapfreqs

def getXYZData(Data, zf, xf, yf, FractionOfSampleFreq,
               zwidth=10000, xwidth=5000, ywidth=5000,
               ztransition=10000, xtransition=5000, ytransition=5000,
               verbosity=True):
    """
    Given a Data object and the frequencies of the z, x and y peaks (and some
    optional parameters for the created filters) this function extracts the
    individual z, x and y signals (in volts) by creating IIR filters and filtering
    the Data.

    Parameters
    ----------
    Data : DataObject
        DataObject containing the data for which you want to extract the
        z, x and y signals.
    zf : float
        The frequency of the z peak in the PSD
    xf : float
        The frequency of the x peak in the PSD
    yf : float
        The frequency of the y peak in the PSD
    FractionOfSampleFreq : integer
        The fraction of the sample frequency to sub-sample the data by.
        This sometimes needs to be done because a filter with the appropriate
        frequency response may not be generated using the sample rate at which
        the data was taken. Increasing this number means the x, y and z signals
        produced by this function will be sampled at a lower rate but a higher
        number means a higher chance that the filter produced will have a nice
        frequency response.
    zwidth : float
        The width of the pass-band of the IIR filter to be generated to
        filter Z.
    xwidth : float
        The width of the pass-band of the IIR filter to be generated to
        filter X.
    ywidth : float
        The width of the pass-band of the IIR filter to be generated to
        filter Y.
    ztransition : float
        The width of the transition-band of the IIR filter to be generated to
        filter Z.
    xtransition : float
        The width of the transition-band of the IIR filter to be generated to
        filter X.
    ytransition : float
        The width of the transition-band of the IIR filter to be generated to
        filter Y.
    verbosity : bool
        If True - plot unfiltered and filtered PSD for z, x and y.
        If False - don't plot anything

    Returns
    -------
    zdata : ndarray
	 	Array containing the z signal in volts with time.
   	xdata : ndarray
		Array containing the x signal in volts with time.
   	ydata : ndarray
		Array containing the y signal in volts with time.

    """
    SAMPLEFREQ = Data.SampleFreq/FractionOfSampleFreq

    bZ, aZ = IIRFilterDesign(zf, zwidth, ztransition, SAMPLEFREQ, GainStop=100)

    input_signal = Data.Voltage[0::FractionOfSampleFreq]
    zdata = scipy.signal.filtfilt(bZ, aZ, input_signal)

    bX, aX = IIRFilterDesign(xf, xwidth, xtransition, SAMPLEFREQ, GainStop=100)

    xdata = scipy.signal.filtfilt(bX, aX, input_signal)

    bY, aY = IIRFilterDesign(yf, ywidth, ytransition, SAMPLEFREQ, GainStop=100)

    ydata = scipy.signal.filtfilt(bY, aY, input_signal)

    if verbosity == True:
        f, PSD = scipy.signal.welch(input_signal, SAMPLEFREQ, nperseg=10000)
        f_z, PSD_z = scipy.signal.welch(zdata, SAMPLEFREQ, nperseg=10000)
        f_y, PSD_y = scipy.signal.welch(ydata, SAMPLEFREQ, nperseg=10000)
        f_x, PSD_x = scipy.signal.welch(xdata, SAMPLEFREQ, nperseg=10000)
        _plt.plot(f, 10*_np.log10(PSD))
        _plt.plot(f_z, 10*_np.log10(PSD_z), label="z")
        _plt.plot(f_x, 10*_np.log10(PSD_x), label="x")
        _plt.plot(f_y, 10*_np.log10(PSD_y), label="y")
        _plt.legend(loc="best")
        _plt.xlim([zf-zwidth-ztransition, yf+ywidth+ytransition])
        _plt.show()

    return zdata, xdata, ydata

def animate(zdata, xdata, ydata,
            conversionFactor, SampleFreq, FractionOfSampleFreq,
            timeSteps=100, filename="particle"):
    """
    Animates the particle's motion given the z, x and y signal (in Volts)
    and the conversion factor (to convert between V and nm).

    Parameters
    ----------
    zdata : ndarray
        Array containing the z signal in volts with time.
    xdata : ndarray
        Array containing the x signal in volts with time.
    ydata : ndarray
        Array containing the y signal in volts with time.
    conversionFactor : float
        conversion factor (in units of Volts/Metre)
    SampleFreq : float
        The frequency at which the original data was sampled
    FractionOfSampleFreq : int
        The fraction of the sample frequency used to sub-sample the data by.
        This would have been used in the getXYZData function.
    timeSteps : int
        Number of time steps to animate
    filename : string
        filename to create the mp4 under ({filename}.mp4)

    """
    timePerFrame = 0.203
    print("This will take ~ {} minutes".format(timePerFrame*timeSteps/60))

    SAMPLEFREQ = SampleFreq/FractionOfSampleFreq
    conv = conversionFactor*1e-9
    ZBoxStart = 1/conv*(_np.mean(zdata)-0.06)
    ZBoxEnd = 1/conv*(_np.mean(zdata)+0.06)
    XBoxStart = 1/conv*(_np.mean(xdata)-0.06)
    XBoxEnd = 1/conv*(_np.mean(xdata)+0.06)
    YBoxStart = 1/conv*(_np.mean(ydata)-0.06)
    YBoxEnd = 1/conv*(_np.mean(ydata)+0.06)

    FrameInterval = 1 # how many timesteps = 1 frame in animation

    a = 20
    b = 0.6*a
    myFPS = 7
    myBitrate = 1e6

    fig = _plt.figure(figsize = (a,b))
    ax = fig.add_subplot(111, projection='3d')
    ax.set_title("{} us".format(1/SAMPLEFREQ*1e6*0))
    ax.set_xlabel('X (nm)')
    ax.set_xlim([XBoxStart,XBoxEnd])
    ax.set_ylabel('Y (nm)')
    ax.set_ylim([YBoxStart,YBoxEnd])
    ax.set_zlabel('Z (nm)')
    ax.set_zlim([ZBoxStart,ZBoxEnd])
    ax.view_init(20, -30)

    #ax.view_init(0, 0)

    def setup_plot():
        XArray = 1/conv*xdata[0]
        YArray = 1/conv*ydata[0]
        ZArray = 1/conv*zdata[0]
        scatter = ax.scatter(XArray, YArray, ZArray)
        return scatter,

    def animate(i):
        #print "\r {}".format(i),
        print("Frame: {}".format(i), end="\r")
        ax.clear()
        ax.view_init(20, -30)
        ax.set_title("{} us".format(1/SAMPLEFREQ*1e6*i))
        ax.set_xlabel('X (nm)')
        ax.set_xlim([XBoxStart,XBoxEnd])
        ax.set_ylabel('Y (nm)')
        ax.set_ylim([YBoxStart,YBoxEnd])
        ax.set_zlabel('Z (nm)')
        ax.set_zlim([ZBoxStart,ZBoxEnd])
        XArray = 1/conv*xdata[i]
        YArray = 1/conv*ydata[i]
        ZArray = 1/conv*zdata[i]
        scatter = ax.scatter(XArray, YArray, ZArray)
        ax.scatter([XArray], [0], [-ZBoxEnd], c='k', alpha=0.9)
        ax.scatter([-XBoxEnd], [YArray], [0], c='k', alpha=0.9)
        ax.scatter([0], [YBoxEnd], [ZArray], c='k', alpha=0.9)

        Xx, Yx, Zx, Xy, Yy, Zy, Xz, Yz, Zz = [], [], [], [], [], [], [], [], []

        for j in range(0, 30):

            Xlast = 1/conv*xdata[i-j]
            Ylast = 1/conv*ydata[i-j]
            Zlast = 1/conv*zdata[i-j]

            Alpha = 0.5-0.05*j
            if Alpha > 0:
                ax.scatter([Xlast], [0+j*10], [-ZBoxEnd], c='grey', alpha=Alpha)
                ax.scatter([-XBoxEnd], [Ylast], [0-j*10], c='grey', alpha=Alpha)
                ax.scatter([0-j*2], [YBoxEnd], [Zlast], c='grey', alpha=Alpha)

                Xx.append(Xlast)
                Yx.append(0+j*10)
                Zx.append(-ZBoxEnd)

                Xy.append(-XBoxEnd)
                Yy.append(Ylast)
                Zy.append(0-j*10)

                Xz.append(0-j*2)
                Yz.append(YBoxEnd)
                Zz.append(Zlast)

            if j < 15:
                XCur = 1/conv*xdata[i-j+1]
                YCur = 1/conv*ydata[i-j+1]
                ZCur = 1/conv*zdata[i-j+1]
                ax.plot([Xlast, XCur], [Ylast, YCur], [Zlast, ZCur], alpha=0.4)

        ax.plot_wireframe(Xx, Yx, Zx, color='grey')
        ax.plot_wireframe(Xy, Yy, Zy, color='grey')
        ax.plot_wireframe(Xz, Yz, Zz, color='grey')

        return scatter,

    anim = _animation.FuncAnimation(fig, animate, int(timeSteps/FrameInterval), init_func=setup_plot, blit=True)

    _plt.rcParams['animation.ffmpeg_path'] = '/usr/bin/ffmpeg'
    mywriter = _animation.FFMpegWriter(fps = myFPS, bitrate = myBitrate)
    anim.save('{}.mp4'.format(filename),writer=mywriter, fps = myFPS, bitrate = myBitrate)
    return None

def IIRFilterDesign(CentralFreq, bandwidth, transitionWidth, SampleFreq, GainStop=40, GainPass=0.01):
    """
    Function to calculate the coefficients of an IIR filter.

    Parameters
    ----------
    CentralFreq : float
        Central frequency of the IIR filter to be designed
    bandwidth : float
        The width of the passband to be created about the central frequency
    transitionWidth : float
        The width of the transition band between the pass-band and stop-band
    SampleFreq : float
        The sample frequency (rate) of the data to be filtered
    GainStop : float
        The dB of attenuation within the stopband (i.e. outside the passband)
    GainPass : float
        The dB attenuation inside the passband (ideally close to 0 for a bandpass filter)

    Returns
    -------
    b : ndarray
        coefficients multiplying the current and past inputs (feedforward coefficients)
    a : ndarray
        coefficients multiplying the past outputs (feedback coefficients)
    """
    NyquistFreq = SampleFreq/2
    if (CentralFreq+bandwidth/2+transitionWidth > NyquistFreq):
        print("Need a higher Sample Frequency for this Central Freq, Bandwidth and transition Width")
        return 0, 0
    CentralFreqNormed = CentralFreq/NyquistFreq
    bandwidthNormed = bandwidth/NyquistFreq
    transitionWidthNormed = transitionWidth/NyquistFreq
    bandpass = [CentralFreqNormed-bandwidthNormed/2, CentralFreqNormed+bandwidthNormed/2]
    bandstop = [CentralFreqNormed-bandwidthNormed/2-transitionWidthNormed,
                CentralFreqNormed+bandwidthNormed/2+transitionWidthNormed]
    print(bandpass, bandstop)
    b, a = scipy.signal.iirdesign(bandpass, bandstop, GainPass, GainStop)
    return b, a


def GetFreqResponse(a, b, verbosity=1, SampleFreq=(2*_np.pi), NumOfFreqs=500, whole=False):
    """
    This function takes an array of coefficients and finds the frequency
    response of the filter using scipy.signal.freqz.
    Verbosity sets if the response should be plotted

    Parameters
    ----------
    a : array_like
        Coefficients multiplying the y values (outputs of the filter)
    b : array_like
        Coefficients multiplying the x values (inputs of the filter)
    verbosity : int
        Verbosity of function (i.e. whether to plot frequency and phase
        response or whether to just return the values.)
        Options (Default is 1):
        0 - Do not plot anything, just return values
        1 - Plot Frequency and Phase response and return values
    SampleFreq : float
        Sample frequency (in Hz) to simulate (used to convert frequency range
        to normalised frequency range)
    NumOfFreqs : int
        Number of frequencies to use to simulate the frequency and phase
        response of the filter. Default is 500.
    Whole : int (0 or 1)
        Sets whether to plot the whole response (0 to sample freq)
        or just to plot 0 to Nyquist (SampleFreq/2):
        0 - plot 0 to Nyquist (SampleFreq/2)
        1 - plot the whole response (0 to sample freq)

    Returns
    -------
    freqList : ndarray
        Array containing the frequencies at which the gain is calculated
    GainArray : ndarray
        Array containing the gain in dB of the filter when simulated
        (20*log_10(A_out/A_in))
    PhaseDiffArray : ndarray
        Array containing the phase response of the filter - phase
        difference between the input signal and output signal at
        different frequencies
    """
    w, h = _scipy_signal.freqz(b=b, a=a, worN=NumOfFreqs, whole=whole)
    freqList = w/(_np.pi)*SampleFreq/2.0
    himag = _np.array([hi.imag for hi in h])
    GainArray = 20*_np.log10(_np.abs(h))
    PhaseDiffArray = _np.unwrap(_np.arctan2(_np.imag(h), _np.real(h)))
    if verbosity == 1:
        fig1 = _plt.figure()
        ax = fig1.add_subplot(111)
        ax.plot(freqList, GainArray, '-', label="Specified Filter")
        ax.set_title("Frequency Response")
        if SampleFreq == 2*_np.pi:
            ax.set_xlabel(("$\Omega$ - Normalized frequency "
                           "($\pi$=Nyquist Frequency)"))
        else:
            ax.set_xlabel("frequency (Hz)")
        ax.set_ylabel("Gain (dB)")
        ax.set_xlim([0, SampleFreq/2.0])
        fig2 = _plt.figure()
        ax = fig2.add_subplot(111)
        ax.plot(freqList, PhaseDiffArray, '-', label="Specified Filter")
        ax.set_title("Phase Response")
        if SampleFreq == 2*_np.pi:
            ax.set_xlabel(("$\Omega$ - Normalized frequency "
                           "($\pi$=Nyquist Frequency)"))
        else:
            ax.set_xlabel("frequency (Hz)")

        ax.set_ylabel("Phase Difference")
        ax.set_xlim([0, SampleFreq/2.0])
        _plt.show()

    return freqList, GainArray, PhaseDiffArray

def MultiPlotPSD(DataArray, xlim=[0, 500e3], LabelArray=[], ShowFig=True):
    """
    plot the pulse spectral density.

    Parameters
    ----------
    DataArray - array-like
        array of DataObject instances for which to plot the PSDs
    xlim - array-like
        2 element array specifying the lower and upper x limit for which to
        plot the Power Spectral Density
    LabelArray - array-like, optional
        array of labels for each data-set to be plotted
    ShowFig : bool, optional
       If True runs plt.show() before returning figure
       if False it just returns the figure object.
       (the default is True, it shows the figure)

    Returns
    -------
    fig : plt.figure
        The figure object created
    ax : fig.add_subplot(111)
        The subplot object created
    """
    if LabelArray == []:
        LabelArray = ["DataSet {}".format(i) for i in _np.arange(0, len(DataArray), 1)]
    fig = _plt.figure(figsize=[10, 6])
    ax = fig.add_subplot(111)

    for i, data in enumerate(DataArray):
        ax.semilogy(data.freqs, data.PSD, alpha=0.8, label=LabelArray[i])
    ax.set_xlabel("Frequency (Hz)")
    ax.set_xlim(xlim)
    ax.grid(which="major")
    ax.legend(loc="best")
    ax.set_ylabel("PSD ($v^2/Hz$)")
    if ShowFig == True:
        _plt.show()
<<<<<<< HEAD
    return fig, ax

def MultiPlotTime(DataArray, SubSampleN = 1, xlim="default", ylim="default", LabelArray=[], ShowFig=True):
    """
    plot the pulse spectral density.

    Parameters
    ----------
    DataArray : array-like
        array of DataObject instances for which to plot the PSDs
    SubSampleN : int
        Number of intervals between points to remove (to sub-sample data so
        that you effectively have lower sample rate to make plotting easier
        and quicker.
    xlim : array-like
        2 element array specifying the lower and upper x limit for which to
        plot the time signal
    LabelArray : array-like, optional
        array of labels for each data-set to be plotted
    ShowFig : bool, optional
       If True runs plt.show() before returning figure
       if False it just returns the figure object.
       (the default is True, it shows the figure) 

    Returns
    -------
    fig : plt.figure
        The figure object created
    ax : fig.add_subplot(111)
        The subplot object created
    """
    if LabelArray == []:
        LabelArray = ["DataSet {}".format(i) for i in _np.arange(0, len(DataArray), 1)]
    fig = _plt.figure(figsize=[10, 6])
    ax = fig.add_subplot(111)

    for i, data in enumerate(DataArray):
        ax.plot(data.time[::SubSampleN], data.Voltage[::SubSampleN], alpha=0.8, label=LabelArray[i])
    ax.set_xlabel("time (s)")
    if xlim != "default":
        ax.set_xlim(xlim)
    else:
        ax.set_xlim([DataArray[0].time[0], DataArray[0].time[-1]])
    if ylim != "default":
        ax.set_ylim(ylim)
    else:
        ax.set_xlim([DataArray[0].Voltage[0]], [DataArray[0].Voltage[-1]])
    ax.grid(which="major")
    ax.legend(loc="best")
    ax.set_ylabel("Voltage (V)")
    if ShowFig == True:
        _plt.show()
=======
>>>>>>> 35a19c4a
    return fig, ax<|MERGE_RESOLUTION|>--- conflicted
+++ resolved
@@ -924,7 +924,6 @@
     ax.set_ylabel("PSD ($v^2/Hz$)")
     if ShowFig == True:
         _plt.show()
-<<<<<<< HEAD
     return fig, ax
 
 def MultiPlotTime(DataArray, SubSampleN = 1, xlim="default", ylim="default", LabelArray=[], ShowFig=True):
@@ -977,6 +976,4 @@
     ax.set_ylabel("Voltage (V)")
     if ShowFig == True:
         _plt.show()
-=======
->>>>>>> 35a19c4a
-    return fig, ax+    return fig, ax
