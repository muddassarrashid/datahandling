import DataHandling.LeCroy
import matplotlib.pyplot as _plt
import numpy as _np
import scipy.signal
from bisect import bisect_left as _bisect_left
from scipy.optimize import curve_fit as _curve_fit
import uncertainties as _uncertainties
from mpl_toolkits.mplot3d.axes3d import Axes3D
from matplotlib import rcParams
import matplotlib.animation as _animation
from glob import glob
import re
import seaborn as _sns
import pandas as _pd

def LoadData(Filepath):
    """
    Parameters
    ----------
        Filepath : string
            filepath to the file containing the data used to initialise
            and create an instance of the DataObject class

    Returns
    -------
        Data : DataObject
            An instance of the DataObject class contaning the data
            that you requested to be loaded.
    """
    return DataObject(Filepath)

def MultiLoad(DirectoryPath, Channels, RunNos, RepeatNos):
    """
    This function uses ReGeX to search the direcory provided as DirectoryPath
    for files matching the specifications given in the arguments. Data
    loaded from this function will have additional properties identifying it:
    ChannelNo - The Channel Number
    RunNo - The Run Number
    RepeatNo - The Repeat Number

    Parameters
    ----------
    Channels : list
        The channel numbers you want to load in the form [Lower, Higher]
    RunNos : list
        The run nubmers you want to load in the form [Lower, Higher]
    RepeatNos : list
        The repeat numbers you want to load in the form [Lower, Higher]
    Returns
    -------
    DataList : list
        A list containing the instances of the DataObject class
        contaning the data that you requested to be loaded.
        Data loaded from this function will have additional
        properties identifying it:
        ChannelNo - The Channel Number
        RunNo - The Run Number
        RepeatNo - The Repeat Number
    """
    if RepeatNos[1] > 9:
        raise NotImplementedError ("Repeat numbers of with 2 or more digits have not been implemented")
    if Channels[1] > 9:
        raise NotImplementedError ("Channel numbers of with 2 or more digits have not been implemented")

    REGEXPattern = "CH([{0}-{1}]+)_RUN0*([0-9]+)_REPEAT000([{2}-{3}])".format(Channels[0], Channels[1], RepeatNos[0], RepeatNos[1])

    ListOfFiles = glob(DirectoryPath)
    ListOfFiles.sort()
    ListOfMatchingFiles = []

    for Filepath in ListOfFiles:
        matchObj = re.search(REGEXPattern, Filepath)
        if matchObj != None:
            ChannelNo = int(matchObj.group(1))
            RunNo = int(matchObj.group(2))
            RepeatNo = int(matchObj.group(3))
            if RunNo >= RunNos[0] and RunNo <= RunNos[1]:
                Data = LoadData(Filepath)
                Data.ChannelNo = ChannelNo
                Data.RunNo     = RunNo
                Data.RepeatNo  = RepeatNo
                ListOfMatchingFiles.append(Data)
    return ListOfMatchingFiles


class DataObject():
    """
    Creates an object containing data and all it's properties.

    Attributes
    ----------
	filepath : string
		filepath to the file containing the data used to initialise
		this particular instance of the DataObject class
	filename : string
		filename of the file containing the data used to initialise
		this particular instance of the DataObject class
	waveDescription : dictionary
		Contains various information about the data as it was collected.
	time : ndarray
		Contains the time data in seconds
	Voltage : ndarray
		Contains the voltage data in Volts
	SampleFreq : sample frequency used to sample the data (when it was
		taken by the oscilloscope)
	freqs : ndarray
		Contains the frequencies corresponding to the PSD (Pulse Spectral
		Density)
	PSD : ndarray
		Contains the values for the PSD (Pulse Spectral Density) as calculated
		at each frequency contained in freqs

	The following attributes are only assigned after getFit has been called.

	A : uncertainties.ufloat
		Fitting constant A
		A = γ**2*Γ_0*(K_b*T_0)/(π*m)
		where:
			γ = conversionFactor
			Γ_0 = Damping factor due to environment
			π = pi
	Ftrap : uncertainties.ufloat
		Trapping frequency as determined from the fitting function
	Gamma : uncertainties.ufloat
		The damping factor Gamma = Γ = Γ_0 + δΓ
		where:
			Γ_0 = Damping factor due to environment
			δΓ = extra damping due to feedback
    """
    def __init__(self, filepath):
        """
	Parameters
	----------
	filepath : string
	    The filepath to the data file to initialise this object instance.

        Initialisation - assigns values to the following attributes:
        - filepath
        - filename
        - time
        - Voltage
        - freqs
        - PSD
        """
        self.filepath = filepath
        self.filename = filepath.split("/")[-1]
        self.getTimeData()
        self.getPSD()
        return None

    def getTimeData(self):
        """
        Gets the time and voltage data and the wave description.

        Returns
        -------
        time : ndarray
			array containing the value of time (in seconds) at which the
			voltage is sampled
        Voltage : ndarray
			array containing the sampled voltages
        """
        f = open(self.filepath,'rb')
        raw = f.read()
        f.close()
        self.waveDescription, self.time, self.Voltage, _ = \
        	DataHandling.LeCroy.InterpretWaveform(raw)
        self.SampleFreq = (1/self.waveDescription["HORIZ_INTERVAL"])
        return self.time, self.Voltage

    def plotTimeData(self, ShowFig=True):
        """
        plot time data against voltage data.

        Parameters
        ----------
        ShowFig : bool, optional
            If True runs plt.show() before returning figure
            if False it just returns the figure object.
            (the default is True, it shows the figure)

        Returns
        -------
        fig : plt.figure
	    The figure object created
	ax : fig.add_subplot(111)
	    The subplot object created
        """
        fig = _plt.figure(figsize=[10, 6])
        ax = fig.add_subplot(111)
        ax.plot(self.time, self.Voltage)
        ax.set_xlabel("time (s)")
        ax.set_ylabel("Voltage (V)")
        if ShowFig == True:
            _plt.show()
        return fig, ax

    def getPSD(self, NPerSegment='Default', window="hann"):
        """
        Extracts the pulse spectral density (PSD) from the data.

	Parameters
	----------
        NPerSegment : int, optional
            Length of each segment used in scipy.welch
            default = the Number of time points

        window : str or tuple or array_like, optional
            Desired window to use. See get_window for a list of windows
            and required parameters. If window is array_like it will be
            used directly as the window and its length will be used for
            nperseg.
            default = "hann"

        Returns
        -------
        freqs : ndarray
        	Array >containing the frequencies at which the PSD has been
        	calculated
        PSD : ndarray
        	Array containing the value of the PSD at the corresponding
        	frequency value in V**2/Hz
        """
        if NPerSegment == "Default":
            NPerSegment = len(self.time)
            if NPerSegment > 1e5:
                NPerSegment = int(1e5)
        self.freqs, self.PSD = scipy.signal.welch(self.Voltage, self.SampleFreq,
                                window=window, nperseg=NPerSegment)
        return self.freqs, self.PSD

    def plotPSD(self, xlim="Default", ShowFig=True):
        """
        plot the pulse spectral density.

        Parameters
        ----------
        xlim : array_like, optional
            The x limits of the plotted PSD [LowerLimit, UpperLimit]
            Default value is [0, SampleFreq/2]
        ShowFig : bool, optional
            If True runs plt.show() before returning figure
            if False it just returns the figure object.
            (the default is True, it shows the figure)

        Returns
        -------
        fig : plt.figure
			The figure object created
		ax : fig.add_subplot(111)
			The subplot object created
        """
#        self.getPSD()
        if xlim == "Default":
            xlim = [0, self.SampleFreq/2]
        fig = _plt.figure(figsize=[10, 6])
        ax = fig.add_subplot(111)
        ax.semilogy(self.freqs, self.PSD, color="blue")
        ax.set_xlabel("Frequency Hz")
        ax.set_xlim(xlim)
        ax.grid(which="major")
        ax.set_ylabel("PSD ($v^2/Hz$)")
        if ShowFig == True:
            _plt.show()
        return  fig, ax

    def getFit(self, WidthOfPeakToFit, NMovAveToFit, TrapFreq, A_Initial=0.1e10, Gamma_Initial=400, ShowFig=True):
        """
        Function that fits peak to the PSD.

        Parameters
        ----------

        Returns
	-------
	A : uncertainties.ufloat
		Fitting constant A
		A = γ**2*Γ_0*(K_b*T_0)/(π*m)
		where:
			γ = conversionFactor
			Γ_0 = Damping factor due to environment
			π = pi
	Ftrap : uncertainties.ufloat
		The trapping frequency in the z axis (in angular frequency)
	Gamma : uncertainties.ufloat
		The damping factor Gamma = Γ = Γ_0 + δΓ
		where:
			Γ_0 = Damping factor due to environment
			δΓ = extra damping due to feedback
        """
<<<<<<< HEAD
        Params, ParamsErr, fig, ax = fitPSD(self, WidthOfPeakToFit, NMovAveToFit, TrapFreq, A_Initial, Gamma_Initial, ShowFig)
        _plt.show()
=======
        Params, ParamsErr, fig, ax = fitPSD(self, WidthOfPeakToFit, NMovAveToFit, TrapFreq, A_Initial, Gamma_Initial, ShowPlots)

>>>>>>> ef734ed6
        
        print("\n")
        print("A: {} +- {}% ".format(Params[0], ParamsErr[0]/Params[0]*100))
        print("Trap Frequency: {} +- {}% ".format(Params[1], ParamsErr[1]/Params[1]*100))
        print("Big Gamma: {} +- {}% ".format(Params[2], ParamsErr[2]/Params[2]*100))

        self.A = _uncertainties.ufloat(Params[0], ParamsErr[0])
        self.Ftrap = _uncertainties.ufloat(Params[1], ParamsErr[1])
        self.Gamma = _uncertainties.ufloat(Params[2], ParamsErr[2])

        return self.A, self.Ftrap, self.Gamma, fig, ax


    def ExtractParameters(self, P_mbar, P_Error):
        """
        Extracts the Radius  mass and Conversion factor for a particle.

        P_mbar : float 
            The pressure in mbar when the data was taken.
        P_Error : float
            The error in the pressure value (as a decimal e.g. 15% = 0.15)

        
        """

        [R, M, ConvFactor],[RErr, MErr, ConvFactorErr] = \
            DataHandling.ExtractParameters(P_mbar, P_Error,
                                           self.A.n, self.A.std_dev, 
                                           self.Gamma.n, self.Gamma.std_dev)
        self.Radius = _uncertainties.ufloat(R, RErr)
        self.Mass = _uncertainties.ufloat(M, MErr)
        self.ConvFactor = _uncertainties.ufloat(ConvFactor, ConvFactorErr)

        return self.Radius, self.Mass, self.ConvFactor

        
    
    
    def extractZXYMotion(self, ApproxZXYFreqs, uncertaintyInFreqs, ZXYPeakWidths, subSampleFraction):
        """
        Extracts the x, y and z signals (in volts) from the

        """
        [zf, xf, yf] = ApproxZXYFreqs
        zf, xf, yf = DataHandling.GetZXYFreqs(self, zf, xf, yf, bandwidth=uncertaintyInFreqs)
        print(zf, xf, yf)
        [zwidth, xwidth, ywidth] =  ZXYPeakWidths 
        self.zVolts, self.xVolts, self.yVolts = DataHandling.getZXYData(self, zf, xf, yf, subSampleFraction, zwidth, xwidth, ywidth)
        return self.zVolts, self.xVolts, self.yVolts

    def phasespaceplot(self,zf,xf=80000,yf=120000,FractionOfSampleFreq=4,zwidth=10000,xwidth=5000,ywidth=5000,ShowPlots=True):
        """
        author: Markus Rademacher
        """
        Z, X, Y, Time = DataHandling.getZXYData(self,zf,xf,yf,FractionOfSampleFreq,zwidth,xwidth,ywidth,showPlots=False)
        conv = self.ConvFactor.n
        ZArray = Z/conv 
        ZVArray = _np.diff(ZArray)*(self.SampleFreq/FractionOfSampleFreq)
        VarZ=_np.var(ZArray)
        VarZV=_np.var(ZVArray)
        MaxZ=_np.max(ZArray)
        MaxZV=_np.max(ZVArray)
        if MaxZ>MaxZV/(2*_np.pi*zf):
            _plotlimit=MaxZ*1.1
        else:
            _plotlimit=MaxZV/(2*_np.pi*zf)*1.1
        
        _JP1 = _sns.jointplot(_pd.Series(ZArray[1:],name="$z$(m) \n filepath=%s"%(self.filepath)),_pd.Series(ZVArray/(2*_np.pi*zf),name="$v_z$/$\omega$(m)"),stat_func=None,xlim=[-_plotlimit,_plotlimit],ylim=[-_plotlimit,_plotlimit])
        _JP1.ax_joint.text(_np.mean(ZArray),MaxZV/(2*_np.pi*zf)*1.15,
                          r"$\sigma_z=$ %.2Em, $\sigma_v=$ %.2Em"%(VarZ,VarZV),
                          horizontalalignment='center')
        _JP1.ax_joint.text(_np.mean(ZArray),MaxZV/(2*_np.pi*zf)*1.6,
                          "filepath=%s"%(self.filepath),
                          horizontalalignment='center')
        if ShowPlots==True:
            _plt.show()

        return VarZ,VarZV,_JP1,self.Mass
            
def calcTemp(Data_ref, Data):
    #T = 300*(Data.A/Data.Gamma)/(Data_ref.A/Data_ref.Gamma)
    T = 300*((Data.A*Data_ref.Gamma)/(Data_ref.A*Data.Gamma))
    return T

def fit_curvefit(p0, datax, datay, function, yerr=None, **kwargs):

    pfit, pcov = \
         _curve_fit(function,datax,datay,p0=p0,\
                            sigma=yerr, epsfcn=0.0001, **kwargs)
    error = []
    for i in range(len(pfit)):
        try:
            error.append(_np.absolute(pcov[i][i])**0.5)
        except:
            error.append( 0.00 )
    pfit_curvefit = pfit
    perr_curvefit = _np.array(error)
    return pfit_curvefit, perr_curvefit

def moving_average(a, n=3) :
    ret = _np.cumsum(a, dtype=float)
    ret[n:] = ret[n:] - ret[:-n]
    return ret[n - 1:] / n

def takeClosest(myList, myNumber):
    """
    Assumes myList is sorted. Returns closest value to myNumber.

    If two numbers are equally close, return the smallest number.
    """
    pos = _bisect_left(myList, myNumber)
    if pos == 0:
        return myList[0]
    if pos == len(myList):
        return myList[-1]
    before = myList[pos - 1]
    after = myList[pos]
    if after - myNumber < myNumber - before:
       return after
    else:
       return before

def PSD_Fitting(A, Omega0, gamma, omega):
    # Amp = amplitude
    # Omega0 = trapping (Angular) frequency
    # gamma = Big Gamma - damping (due to environment and feedback (if feedback is on))
    return 10*_np.log10(A/((Omega0**2-omega**2)**2 + (omega*gamma)**2))

def fitPSD(Data, bandwidth, NMovAve, TrapFreqGuess, AGuess=0.1e10, GammaGuess=400, ShowFig=True):
    """
    Fits theory PSD to Data. Assumes highest point of PSD is the
    trapping frequency.

    Parameters
    ----------
    Data - data object to be fitted
    bandwidth - bandwidth around trapping frequency peak to
                fit the theory PSD to
    NMovAve - amount of moving averages to take before the fitting
    
    ShowFig - (defaults to True) if set to True this function plots the
        PSD of the data, smoothed data and theory peak from fitting.

    Returns
    -------
    ParamsFit - Fitted parameters:
        [A, TrappingFrequency, Gamma]
    ParamsFitErr - Error in fitted parameters:
        [AErr, TrappingFrequencyErr, GammaErr]

    """
    AngFreqs = 2*_np.pi*Data.freqs
    Angbandwidth = 2*_np.pi*bandwidth
    AngTrapFreqGuess = 2*_np.pi*TrapFreqGuess

    ClosestToAngTrapFreqGuess = takeClosest(AngFreqs, AngTrapFreqGuess)
    index_ftrap = _np.where(AngFreqs == ClosestToAngTrapFreqGuess)
    ftrap = AngFreqs[index_ftrap]

    f_fit_lower = takeClosest(AngFreqs, ftrap-Angbandwidth/2)
    f_fit_upper = takeClosest(AngFreqs, ftrap+Angbandwidth/2)

    indx_fit_lower = int(_np.where(AngFreqs==f_fit_lower)[0])
    indx_fit_upper = int(_np.where(AngFreqs==f_fit_upper)[0])

#    print(f_fit_lower, f_fit_upper)
#    print(AngFreqs[indx_fit_lower], AngFreqs[indx_fit_upper])

    index_ftrap = _np.where(Data.PSD == max(Data.PSD[indx_fit_lower:indx_fit_upper])) # find highest point in region about guess for trap frequency - use that as guess for trap frequency and recalculate region about the trap frequency

    ftrap = AngFreqs[index_ftrap]

#    print(ftrap)

    f_fit_lower = takeClosest(AngFreqs, ftrap-Angbandwidth/2)
    f_fit_upper = takeClosest(AngFreqs, ftrap+Angbandwidth/2)

    indx_fit_lower = int(_np.where(AngFreqs==f_fit_lower)[0])
    indx_fit_upper = int(_np.where(AngFreqs==f_fit_upper)[0])

    PSD_smoothed = moving_average(Data.PSD, NMovAve)
    freqs_smoothed = moving_average(AngFreqs, NMovAve)

    logPSD_smoothed = 10*_np.log10(PSD_smoothed)

    def CalcTheoryPSD_curvefit(freqs, A, TrapFreq, BigGamma):
        Theory_PSD = PSD_Fitting(A, TrapFreq, BigGamma, freqs)
        if A < 0 or TrapFreq < 0 or BigGamma < 0:
            return 1e9
        else:
            return Theory_PSD

    datax = freqs_smoothed[indx_fit_lower:indx_fit_upper]
    datay = logPSD_smoothed[indx_fit_lower:indx_fit_upper]

    p0 = _np.array([AGuess, ftrap, GammaGuess])

    Params_Fit, Params_Fit_Err = fit_curvefit(p0,
                                      datax, datay, CalcTheoryPSD_curvefit)


    #    print("Params Fitted:", Params_Fit, "Error in Params:", Params_Fit_Err)
    fig = _plt.figure()
    ax = fig.add_subplot(111)
        
    PSDTheory_fit_initial = PSD_Fitting(p0[0], p0[1],
                                        p0[2], freqs_smoothed)

    PSDTheory_fit = PSD_Fitting(Params_Fit[0], Params_Fit[1],
                                    Params_Fit[2], freqs_smoothed)

    ax.plot(AngFreqs/(2*_np.pi), 10*_np.log10(Data.PSD), color="darkblue", label="Raw PSD Data", alpha=0.5)
    ax.plot(freqs_smoothed/(2*_np.pi), logPSD_smoothed, color='blue', label="smoothed", linewidth=1.5)
    ax.plot(freqs_smoothed/(2*_np.pi), PSDTheory_fit_initial, '--', alpha=0.7, color="purple", label="initial vals")
    ax.plot(freqs_smoothed/(2*_np.pi), PSDTheory_fit, color="red", label="fitted vals")
    ax.set_xlim([(ftrap-5*Angbandwidth)/(2*_np.pi), (ftrap+5*Angbandwidth)/(2*_np.pi)])
    ax.plot([(ftrap-Angbandwidth)/(2*_np.pi), (ftrap-Angbandwidth)/(2*_np.pi)],
            [min(logPSD_smoothed), max(logPSD_smoothed)], '--',
            color="grey")
    ax.plot([(ftrap+Angbandwidth)/(2*_np.pi), (ftrap+Angbandwidth)/(2*_np.pi)],
            [min(logPSD_smoothed), max(logPSD_smoothed)], '--',
            color="grey")
    ax.legend(loc="best")
    if ShowFig == True:
        _plt.show()
    return Params_Fit, Params_Fit_Err, fig, ax



def ExtractParameters(Pressure, PressureErr, A, AErr, Gamma0, Gamma0Err):
    """
    Calculates the radius, mass and conversion factor and thier uncertainties.
    For values to be correct data must have been taken with feedback off and
    at pressures of around 1mbar (this is because the equations assume
    harmonic motion and at lower pressures the uncooled particle experiences
    anharmonic motion (due to exploring furthur outside the middle of the trap).
    When cooled the value of Gamma (the damping) is a combination of the
    enviromental damping and feedback damping and so is not the correct value
    for use in this equation (as it requires the enviromental damping).
    Environmental damping can be predicted though as A=const*Gamma0. By
    fitting to 1mbar data one can find the value of the const and therefore
    Gamma0 = A/const

    Parameters
    ----------
    Pressure : float
    	Pressure in mbar when the data was taken
    PressureErr : float
    	Error in the Pressure as a decimal (e.g. 15% error is 0.15) 
    A : float
		Fitting constant A
		A = γ**2*Γ_0*(K_b*T_0)/(π*m)
		where:
			γ = conversionFactor
			Γ_0 = Damping factor due to environment
			π = pi
    AErr : float
		Error in Fitting constant A
    Gamma0 : float
		The enviromental damping factor Gamma_0 = Γ_0
    Gamma0Err : float
    	The error in the enviromental damping factor Gamma_0 = Γ_0

    Returns:
    Params : list
    	[radius, mass, conversionFactor]
    ParamsError : list
    	[radiusError, massError, conversionFactorError]
    """
    Pressure = 100*Pressure # conversion to Pascals

    rho= 2200 # kgm^3
    dm = 0.372e-9 # m I'Hanlon, 2003
    T0 = 300 # kelvin
    kB = 1.38e-23 # m^2 kg s^-2 K-1
    eta = 18.27e-6 # Pa s, viscosity of air

    radius = (0.169*9*_np.pi*eta*dm**2)/(_np.sqrt(2)*rho*kB*T0)*(Pressure)/(Gamma0)
    err_radius = radius*_np.sqrt(((PressureErr*Pressure)/Pressure)**2+(Gamma0Err/Gamma0)**2);
    mass = rho*((4*_np.pi*radius**3)/3);
    err_mass = mass*2*err_radius/radius;
    conversionFactor = _np.sqrt(A*_np.pi*mass/(kB*T0*Gamma0));
    err_conversionFactor = conversionFactor*_np.sqrt((AErr/A)**2+(err_mass/mass)**2 + (Gamma0Err/Gamma0)**2);

    return [radius, mass, conversionFactor], [err_radius, err_mass, err_conversionFactor]

def GetZXYFreqs(Data, zfreq, xfreq, yfreq, bandwidth=5000):
    """
    Determines the exact z, x and y peak frequencies from approximate
    frequencies by finding the highest peak in the PSD "close to" the
    approximate peak frequency. By "close to" I mean within the range:
    approxFreq - bandwidth/2 to approxFreq + bandwidth/2

    Parameters
    ----------
    Data : DataObject
        DataObject containing the data for which you want to determine the
        z, x and y frequencies.
    zfreq : float
        An approximate frequency for the z peak
    xfreq : float
        An approximate frequency for the z peak
    yfreq : float
        An approximate frequency for the z peak
    bandwidth : float
        The bandwidth around the approximate peak to look for the actual peak.

	Returns:
    trapfreqs : list
        List containing the trap frequencies in the following order (z, x, y)

    """
    trapfreqs = []
    for freq in [zfreq, xfreq, yfreq]:
        z_f_fit_lower = takeClosest(Data.freqs, freq-bandwidth/2)
        z_f_fit_upper = takeClosest(Data.freqs, freq+bandwidth/2)
        z_indx_fit_lower = int(_np.where(Data.freqs==z_f_fit_lower)[0])
        z_indx_fit_upper = int(_np.where(Data.freqs==z_f_fit_upper)[0])

        z_index_ftrap = _np.where(Data.PSD == max(Data.PSD[z_indx_fit_lower:z_indx_fit_upper]))
        # find highest point in region about guess for trap frequency
        # use that as guess for trap frequency and recalculate region
        # about the trap frequency
        z_ftrap = Data.freqs[z_index_ftrap]
        trapfreqs.append(z_ftrap)
    return trapfreqs

def getZXYData(Data, zf, xf, yf, FractionOfSampleFreq,
               zwidth=10000, xwidth=5000, ywidth=5000,
               ztransition=10000, xtransition=5000, ytransition=5000,
               filterImplementation = "filtfilt",
               timeStart = "Default", timeEnd = "Default",
               ShowFig=True):
    """
    Given a Data object and the frequencies of the z, x and y peaks (and some
    optional parameters for the created filters) this function extracts the
    individual z, x and y signals (in volts) by creating IIR filters and filtering
    the Data.

    Parameters
    ----------
    Data : DataObject
        DataObject containing the data for which you want to extract the
        z, x and y signals.
    zf : float
        The frequency of the z peak in the PSD
    xf : float
        The frequency of the x peak in the PSD
    yf : float
        The frequency of the y peak in the PSD
    FractionOfSampleFreq : integer
        The fraction of the sample frequency to sub-sample the data by.
        This sometimes needs to be done because a filter with the appropriate
        frequency response may not be generated using the sample rate at which
        the data was taken. Increasing this number means the x, y and z signals
        produced by this function will be sampled at a lower rate but a higher
        number means a higher chance that the filter produced will have a nice
        frequency response.
    zwidth : float
        The width of the pass-band of the IIR filter to be generated to
        filter Z.
    xwidth : float
        The width of the pass-band of the IIR filter to be generated to
        filter X.
    ywidth : float
        The width of the pass-band of the IIR filter to be generated to
        filter Y.
    ztransition : float
        The width of the transition-band of the IIR filter to be generated to
        filter Z.
    xtransition : float
        The width of the transition-band of the IIR filter to be generated to
        filter X.
    ytransition : float
        The width of the transition-band of the IIR filter to be generated to
        filter Y.
    filterImplementation : string
        filtfilt or lfilter - use scipy.filtfilt or lfilter
        default: filtfilt
    timeStart : float
        Starting time for filtering
    timeEnd : float
        Ending time for filtering
    ShowFig : bool
        If True - plot unfiltered and filtered PSD for z, x and y.
        If False - don't plot anything

    Returns
    -------
    zdata : ndarray
        Array containing the z signal in volts with time.
    xdata : ndarray
        Array containing the x signal in volts with time.
    ydata : ndarray
        Array containing the y signal in volts with time.
    timedata : ndarray
        Array containing the time data to go with the z, x, and y signal.
    """
    if timeStart == "Default":
        timeStart = Data.time[0]
    if timeEnd == "Default":
        timeEnd = Data.time[-1]

    StartIndex = list(Data.time).index(takeClosest(Data.time, timeStart))
    EndIndex = list(Data.time).index(takeClosest(Data.time, timeEnd))

    print(StartIndex, EndIndex)
    
    SAMPLEFREQ = Data.SampleFreq/FractionOfSampleFreq
    
    if filterImplementation == "filtfilt":
        ApplyFilter = scipy.signal.filtfilt
    elif filterImplementation == "lfilter":
        ApplyFilter = scipy.signal.lfilter        
    else:
        raise ValueError("filterImplementation must be one of [filtfilt, lfilter] you entered: {}".format(filterImplementation))


    input_signal = Data.Voltage[StartIndex : EndIndex][0::FractionOfSampleFreq]
    
    bZ, aZ = IIRFilterDesign(zf, zwidth, ztransition, SAMPLEFREQ, GainStop=100)

    zdata = ApplyFilter(bZ, aZ, input_signal)
    
    if(_np.isnan(zdata).any()):
        raise ValueError("Value Error: FractionOfSampleFreq must be higher, a sufficiently small sample frequency should be used to produce a working IIR filter.")

    
    bX, aX = IIRFilterDesign(xf, xwidth, xtransition, SAMPLEFREQ, GainStop=100)
    
    xdata = ApplyFilter(bX, aX, input_signal)
    
    if(_np.isnan(xdata).any()):
        raise ValueError("Value Error: FractionOfSampleFreq must be higher, a sufficiently small sample frequency should be used to produce a working IIR filter.")

    bY, aY = IIRFilterDesign(yf, ywidth, ytransition, SAMPLEFREQ, GainStop=100)

    ydata = ApplyFilter(bY, aY, input_signal)
    
    if(_np.isnan(ydata).any()):
        raise ValueError("Value Error: FractionOfSampleFreq must be higher, a sufficiently small sample frequency should be used to produce a working IIR filter.")

    
    if ShowFig == True:
        NPerSegment = len(Data.time)
        if NPerSegment > 1e5:
            NPerSegment = int(1e5)
        f, PSD = scipy.signal.welch(input_signal, SAMPLEFREQ, nperseg=NPerSegment)
        f_z, PSD_z = scipy.signal.welch(zdata, SAMPLEFREQ, nperseg=NPerSegment)
        f_y, PSD_y = scipy.signal.welch(ydata, SAMPLEFREQ, nperseg=NPerSegment)
        f_x, PSD_x = scipy.signal.welch(xdata, SAMPLEFREQ, nperseg=NPerSegment)
        _plt.plot(f, 10*_np.log10(PSD))
        _plt.plot(f_z, 10*_np.log10(PSD_z), label="z")
        _plt.plot(f_x, 10*_np.log10(PSD_x), label="x")
        _plt.plot(f_y, 10*_np.log10(PSD_y), label="y")
        _plt.legend(loc="best")
        _plt.xlim([zf-zwidth-ztransition, yf+ywidth+ytransition])
        _plt.show()

    timedata = Data.time[StartIndex : EndIndex][0::FractionOfSampleFreq]
    return zdata, xdata, ydata, timedata

def animate(zdata, xdata, ydata,
            conversionFactor, timedata,
            BoxSize,
            timeSteps=100, filename="particle"):
    """
    Animates the particle's motion given the z, x and y signal (in Volts)
    and the conversion factor (to convert between V and nm).

    Parameters
    ----------
    zdata : ndarray
        Array containing the z signal in volts with time.
    xdata : ndarray
        Array containing the x signal in volts with time.
    ydata : ndarray
        Array containing the y signal in volts with time.
    conversionFactor : float
        conversion factor (in units of Volts/Metre)
    timedata : ndarray
        Array containing the time data in seconds.
    BoxSize : float
        The size of the box in which to animate the particle - in nm
    timeSteps : int
        Number of time steps to animate
    filename : string
        filename to create the mp4 under ({filename}.mp4)

    """
    timePerFrame = 0.203
    print("This will take ~ {} minutes".format(timePerFrame*timeSteps/60))

    conv = conversionFactor*1e-9

    ZBoxStart = -BoxSize #1/conv*(_np.mean(zdata)-0.06)
    ZBoxEnd = BoxSize #1/conv*(_np.mean(zdata)+0.06)
    XBoxStart = -BoxSize #1/conv*(_np.mean(xdata)-0.06)
    XBoxEnd = BoxSize #1/conv*(_np.mean(xdata)+0.06)
    YBoxStart = -BoxSize #1/conv*(_np.mean(ydata)-0.06)
    YBoxEnd = BoxSize #1/conv*(_np.mean(ydata)+0.06)

    FrameInterval = 1 # how many timesteps = 1 frame in animation

    a = 20
    b = 0.6*a
    myFPS = 7
    myBitrate = 1e6

    fig = _plt.figure(figsize = (a,b))
    ax = fig.add_subplot(111, projection='3d')
    ax.set_title("{} us".format(timedata[0]*1e6))
    ax.set_xlabel('X (nm)')
    ax.set_xlim([XBoxStart,XBoxEnd])
    ax.set_ylabel('Y (nm)')
    ax.set_ylim([YBoxStart,YBoxEnd])
    ax.set_zlabel('Z (nm)')
    ax.set_zlim([ZBoxStart,ZBoxEnd])
    ax.view_init(20, -30)

    #ax.view_init(0, 0)

    def setup_plot():
        XArray = 1/conv*xdata[0]
        YArray = 1/conv*ydata[0]
        ZArray = 1/conv*zdata[0]
        scatter = ax.scatter(XArray, YArray, ZArray)
        return scatter,

    def animate(i):
        #print "\r {}".format(i),
        print("Frame: {}".format(i), end="\r")
        ax.clear()
        ax.view_init(20, -30)
        ax.set_title("{} us".format(timedata[i]*1e6))
        ax.set_xlabel('X (nm)')
        ax.set_xlim([XBoxStart,XBoxEnd])
        ax.set_ylabel('Y (nm)')
        ax.set_ylim([YBoxStart,YBoxEnd])
        ax.set_zlabel('Z (nm)')
        ax.set_zlim([ZBoxStart,ZBoxEnd])
        XArray = 1/conv*xdata[i]
        YArray = 1/conv*ydata[i]
        ZArray = 1/conv*zdata[i]
        scatter = ax.scatter(XArray, YArray, ZArray)
        ax.scatter([XArray], [0], [-ZBoxEnd], c='k', alpha=0.9)
        ax.scatter([-XBoxEnd], [YArray], [0], c='k', alpha=0.9)
        ax.scatter([0], [YBoxEnd], [ZArray], c='k', alpha=0.9)

        Xx, Yx, Zx, Xy, Yy, Zy, Xz, Yz, Zz = [], [], [], [], [], [], [], [], []

        for j in range(0, 30):

            Xlast = 1/conv*xdata[i-j]
            Ylast = 1/conv*ydata[i-j]
            Zlast = 1/conv*zdata[i-j]

            Alpha = 0.5-0.05*j
            if Alpha > 0:
                ax.scatter([Xlast], [0+j*10], [-ZBoxEnd], c='grey', alpha=Alpha)
                ax.scatter([-XBoxEnd], [Ylast], [0-j*10], c='grey', alpha=Alpha)
                ax.scatter([0-j*2], [YBoxEnd], [Zlast], c='grey', alpha=Alpha)

                Xx.append(Xlast)
                Yx.append(0+j*10)
                Zx.append(-ZBoxEnd)

                Xy.append(-XBoxEnd)
                Yy.append(Ylast)
                Zy.append(0-j*10)

                Xz.append(0-j*2)
                Yz.append(YBoxEnd)
                Zz.append(Zlast)

            if j < 15:
                XCur = 1/conv*xdata[i-j+1]
                YCur = 1/conv*ydata[i-j+1]
                ZCur = 1/conv*zdata[i-j+1]
                ax.plot([Xlast, XCur], [Ylast, YCur], [Zlast, ZCur], alpha=0.4)

        ax.plot_wireframe(Xx, Yx, Zx, color='grey')
        ax.plot_wireframe(Xy, Yy, Zy, color='grey')
        ax.plot_wireframe(Xz, Yz, Zz, color='grey')

        return scatter,

    anim = _animation.FuncAnimation(fig, animate, int(timeSteps/FrameInterval), init_func=setup_plot, blit=True)

    _plt.rcParams['animation.ffmpeg_path'] = '/usr/bin/ffmpeg'
    mywriter = _animation.FFMpegWriter(fps = myFPS, bitrate = myBitrate)
    anim.save('{}.mp4'.format(filename), writer=mywriter) #, fps = myFPS, bitrate = myBitrate)
    return None

def IIRFilterDesign(CentralFreq, bandwidth, transitionWidth, SampleFreq, GainStop=40, GainPass=0.01):
    """
    Function to calculate the coefficients of an IIR filter.

    Parameters
    ----------
    CentralFreq : float
        Central frequency of the IIR filter to be designed
    bandwidth : float
        The width of the passband to be created about the central frequency
    transitionWidth : float
        The width of the transition band between the pass-band and stop-band
    SampleFreq : float
        The sample frequency (rate) of the data to be filtered
    GainStop : float
        The dB of attenuation within the stopband (i.e. outside the passband)
    GainPass : float
        The dB attenuation inside the passband (ideally close to 0 for a bandpass filter)

    Returns
    -------
    b : ndarray
        coefficients multiplying the current and past inputs (feedforward coefficients)
    a : ndarray
        coefficients multiplying the past outputs (feedback coefficients)
    """
    NyquistFreq = SampleFreq/2
    if (CentralFreq+bandwidth/2+transitionWidth > NyquistFreq):
        raise ValueError("Need a higher Sample Frequency for this Central Freq, Bandwidth and transition Width")

    CentralFreqNormed = CentralFreq/NyquistFreq
    bandwidthNormed = bandwidth/NyquistFreq
    transitionWidthNormed = transitionWidth/NyquistFreq
    bandpass = [CentralFreqNormed-bandwidthNormed/2, CentralFreqNormed+bandwidthNormed/2]
    bandstop = [CentralFreqNormed-bandwidthNormed/2-transitionWidthNormed,
                CentralFreqNormed+bandwidthNormed/2+transitionWidthNormed]
    print(bandpass, bandstop)
    b, a = scipy.signal.iirdesign(bandpass, bandstop, GainPass, GainStop)
    return b, a


def GetFreqResponse(a, b, ShowFig=True, SampleFreq=(2*_np.pi), NumOfFreqs=500, whole=False):
    """
    This function takes an array of coefficients and finds the frequency
    response of the filter using scipy.signal.freqz.
    ShowFig sets if the response should be plotted

    Parameters
    ----------
    a : array_like
        Coefficients multiplying the y values (outputs of the filter)
    b : array_like
        Coefficients multiplying the x values (inputs of the filter)
    ShowFig : bool
        Verbosity of function (i.e. whether to plot frequency and phase
        response or whether to just return the values.)
        Options (Default is 1):
        False - Do not plot anything, just return values
        True - Plot Frequency and Phase response and return values
    SampleFreq : float
        Sample frequency (in Hz) to simulate (used to convert frequency range
        to normalised frequency range)
    NumOfFreqs : int
        Number of frequencies to use to simulate the frequency and phase
        response of the filter. Default is 500.
    Whole : int (0 or 1)
        Sets whether to plot the whole response (0 to sample freq)
        or just to plot 0 to Nyquist (SampleFreq/2):
        0 - plot 0 to Nyquist (SampleFreq/2)
        1 - plot the whole response (0 to sample freq)

    Returns
    -------
    freqList : ndarray
        Array containing the frequencies at which the gain is calculated
    GainArray : ndarray
        Array containing the gain in dB of the filter when simulated
        (20*log_10(A_out/A_in))
    PhaseDiffArray : ndarray
        Array containing the phase response of the filter - phase
        difference between the input signal and output signal at
        different frequencies
    """
    w, h = _scipy_signal.freqz(b=b, a=a, worN=NumOfFreqs, whole=whole)
    freqList = w/(_np.pi)*SampleFreq/2.0
    himag = _np.array([hi.imag for hi in h])
    GainArray = 20*_np.log10(_np.abs(h))
    PhaseDiffArray = _np.unwrap(_np.arctan2(_np.imag(h), _np.real(h)))
    if ShowFig == True:
        fig1 = _plt.figure()
        ax = fig1.add_subplot(111)
        ax.plot(freqList, GainArray, '-', label="Specified Filter")
        ax.set_title("Frequency Response")
        if SampleFreq == 2*_np.pi:
            ax.set_xlabel(("$\Omega$ - Normalized frequency "
                           "($\pi$=Nyquist Frequency)"))
        else:
            ax.set_xlabel("frequency (Hz)")
        ax.set_ylabel("Gain (dB)")
        ax.set_xlim([0, SampleFreq/2.0])
        fig2 = _plt.figure()
        ax = fig2.add_subplot(111)
        ax.plot(freqList, PhaseDiffArray, '-', label="Specified Filter")
        ax.set_title("Phase Response")
        if SampleFreq == 2*_np.pi:
            ax.set_xlabel(("$\Omega$ - Normalized frequency "
                           "($\pi$=Nyquist Frequency)"))
        else:
            ax.set_xlabel("frequency (Hz)")

        ax.set_ylabel("Phase Difference")
        ax.set_xlim([0, SampleFreq/2.0])
        _plt.show()

    return freqList, GainArray, PhaseDiffArray

def MultiPlotPSD(DataArray, xlim=[0, 500e3], LabelArray=[], ShowFig=True):
    """
    plot the pulse spectral density.

    Parameters
    ----------
    DataArray - array-like
        array of DataObject instances for which to plot the PSDs
    xlim - array-like
        2 element array specifying the lower and upper x limit for which to
        plot the Power Spectral Density
    LabelArray - array-like, optional
        array of labels for each data-set to be plotted
    ShowFig : bool, optional
       If True runs plt.show() before returning figure
       if False it just returns the figure object.
       (the default is True, it shows the figure)

    Returns
    -------
    fig : plt.figure
        The figure object created
    ax : fig.add_subplot(111)
        The subplot object created
    """
    if LabelArray == []:
        LabelArray = ["DataSet {}".format(i) for i in _np.arange(0, len(DataArray), 1)]
    fig = _plt.figure(figsize=[10, 6])
    ax = fig.add_subplot(111)

    for i, data in enumerate(DataArray):
        ax.semilogy(data.freqs, data.PSD, alpha=0.8, label=LabelArray[i])
    ax.set_xlabel("Frequency (Hz)")
    ax.set_xlim(xlim)
    ax.grid(which="major")
    ax.legend(loc="best")
    ax.set_ylabel("PSD ($v^2/Hz$)")
    if ShowFig == True:
        _plt.show()
    return fig, ax

def MultiPlotTime(DataArray, SubSampleN = 1, xlim="default", ylim="default", LabelArray=[], ShowFig=True):
    """
    plot the pulse spectral density.

    Parameters
    ----------
    DataArray : array-like
        array of DataObject instances for which to plot the PSDs
    SubSampleN : int
        Number of intervals between points to remove (to sub-sample data so
        that you effectively have lower sample rate to make plotting easier
        and quicker.
    xlim : array-like
        2 element array specifying the lower and upper x limit for which to
        plot the time signal
    LabelArray : array-like, optional
        array of labels for each data-set to be plotted
    ShowFig : bool, optional
       If True runs plt.show() before returning figure
       if False it just returns the figure object.
       (the default is True, it shows the figure) 

    Returns
    -------
    fig : plt.figure
        The figure object created
    ax : fig.add_subplot(111)
        The subplot object created
    """
    if LabelArray == []:
        LabelArray = ["DataSet {}".format(i) for i in _np.arange(0, len(DataArray), 1)]
    fig = _plt.figure(figsize=[10, 6])
    ax = fig.add_subplot(111)

    for i, data in enumerate(DataArray):
        ax.plot(data.time[::SubSampleN], data.Voltage[::SubSampleN], alpha=0.8, label=LabelArray[i])
    ax.set_xlabel("time (s)")
    if xlim != "default":
        ax.set_xlim(xlim)
    else:
        ax.set_xlim([DataArray[0].time[0], DataArray[0].time[-1]])
    if ylim != "default":
        ax.set_ylim(ylim)
    else:
        ax.set_xlim([min(DataArray[0].Voltage), max(DataArray[0].Voltage)])
    ax.grid(which="major")
    ax.legend(loc="best")
    ax.set_ylabel("Voltage (V)")
    if ShowFig == True:
        _plt.show()
    return fig, ax
<|MERGE_RESOLUTION|>--- conflicted
+++ resolved
@@ -215,7 +215,7 @@
         Returns
         -------
         freqs : ndarray
-        	Array >containing the frequencies at which the PSD has been
+        	Array containing the frequencies at which the PSD has been
         	calculated
         PSD : ndarray
         	Array containing the value of the PSD at the corresponding
@@ -288,13 +288,7 @@
 			Γ_0 = Damping factor due to environment
 			δΓ = extra damping due to feedback
         """
-<<<<<<< HEAD
         Params, ParamsErr, fig, ax = fitPSD(self, WidthOfPeakToFit, NMovAveToFit, TrapFreq, A_Initial, Gamma_Initial, ShowFig)
-        _plt.show()
-=======
-        Params, ParamsErr, fig, ax = fitPSD(self, WidthOfPeakToFit, NMovAveToFit, TrapFreq, A_Initial, Gamma_Initial, ShowPlots)
-
->>>>>>> ef734ed6
         
         print("\n")
         print("A: {} +- {}% ".format(Params[0], ParamsErr[0]/Params[0]*100))
