--- conflicted
+++ resolved
@@ -74,11 +74,7 @@
 	Parameters
 	----------
 	filepath : string
-<<<<<<< HEAD
 	    The filepath to the data file to initialise this object instance.
-=======
-	The filepath to the data file to initialise this object instance.
->>>>>>> 65475f31
 
         Initialisation - assigns values to the following attributes:
         - filepath
